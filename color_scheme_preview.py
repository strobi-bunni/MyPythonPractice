<<<<<<< HEAD
from typing import Tuple

=======
"""
다음 스크립트는 터미널의 색상 구성표를 보여주는 예시이다.
"""
>>>>>>> 7882b0fe
print('Color Scheme Preview')
print('--------------------')


def color_code_convert(ccode: int) -> Tuple[int, int]:
    if ccode < 8:
        _fg_code = ccode + 30
        _bg_code = ccode + 40
    else:
        _fg_code = ccode + 82
        _bg_code = ccode + 92
    return _fg_code, _bg_code


print('Normal text             \x1b[7mInverted text          \x1b[0m')
for color_code, color_name in enumerate(['black', 'red', 'green', 'yellow', 'blue', 'magenta', 'cyan', 'white',
                                         'gray', 'bright red', 'bright green', 'bright yellow',
                                         'bright blue', 'bright magenta', 'bright cyan', 'bright white']):
    fg_color, bg_color = color_code_convert(color_code)
    print(f'\x1b[{fg_color}mColor \x1b[1m{color_name:<14}    '
          f'\x1b[22m\x1b[39m\x1b[{bg_color}mColor \x1b[1m{color_name:<14}   \x1b[0m')<|MERGE_RESOLUTION|>--- conflicted
+++ resolved
@@ -1,11 +1,8 @@
-<<<<<<< HEAD
-from typing import Tuple
-
-=======
 """
 다음 스크립트는 터미널의 색상 구성표를 보여주는 예시이다.
 """
->>>>>>> 7882b0fe
+from typing import Tuple
+
 print('Color Scheme Preview')
 print('--------------------')
 
